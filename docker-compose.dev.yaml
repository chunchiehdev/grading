services:
  app:
    build:
      context: .
      dockerfile: Dockerfile.dev
    ports:
      - "3000:5173"
    environment:
      - NODE_ENV=development
      - DOCKER_ENV=true
      - PRISMA_LOG_LEVEL=error
      - REDIS_HOST=redis
      - REDIS_PORT=6379
      - REDIS_PASSWORD=${REDIS_PASSWORD:-dev_password}
      - DATABASE_URL=postgresql://${POSTGRES_USER:-admin}:${POSTGRES_PASSWORD:-admin123}@db:5432/${POSTGRES_DB:-grading_db}
      - MINIO_ENDPOINT=minio
      - MINIO_PORT=9000
      - MINIO_ACCESS_KEY=${MINIO_ACCESS_KEY:-minioadmin}
      - MINIO_SECRET_KEY=${MINIO_SECRET_KEY:-minioadmin}
      - MINIO_BUCKET=${MINIO_BUCKET:-grading-files}
      - API_URL=http://140.115.126.192:8001
      # PDF Parser API
      - PDF_PARSER_API_URL=${PDF_PARSER_API_URL}
      # Google OAuth
      - GOOGLE_CLIENT_ID=${GOOGLE_CLIENT_ID}
      - GOOGLE_CLIENT_SECRET=${GOOGLE_CLIENT_SECRET}
      - GOOGLE_REDIRECT_URI=${GOOGLE_REDIRECT_URI}
      # Auth secrets
      - THEME_SECRET=${THEME_SECRET}
      - AUTH_SECRET=${AUTH_SECRET}
      # Gemini API
      - GEMINI_API_KEY=${GEMINI_API_KEY}
      - GEMINI_API_KEY2=${GEMINI_API_KEY2}
      - GEMINI_API_KEY3=${GEMINI_API_KEY3}
      # OpenAI API 
      - OPENAI_API_KEY=${OPENAI_API_KEY}
      # Prisma
      - PRISMA_LOG_LEVEL=error
    volumes:
      - .:/app
      - /app/node_modules
<<<<<<< HEAD
      - /app/prisma/client  
=======
    command: npx react-router dev --host 0.0.0.0
>>>>>>> fd9b6b1f
    depends_on:
      db:
        condition: service_healthy  
      redis:
        condition: service_started
      minio:
        condition: service_started
    networks:
      - app_network

  db:   
    image: postgres:16-alpine
    ports:
      - "5432:5432"
    volumes:
      - postgres_data:/var/lib/postgresql/data
    environment:
      POSTGRES_USER: ${POSTGRES_USER:-admin}
      POSTGRES_PASSWORD: ${POSTGRES_PASSWORD:-admin123}
      POSTGRES_DB: ${POSTGRES_DB:-grading_db}
    networks:
      - app_network
    healthcheck: 
      test: ["CMD-SHELL", "pg_isready -U ${POSTGRES_USER:-admin} -d ${POSTGRES_DB:-grading_db}"]
      interval: 5s
      timeout: 5s
      retries: 5

  redis:
    image: redis:7.4.1-alpine
    ports:
      - "6379:6379"
    volumes:
      - redis_data:/data
    command: redis-server --appendonly yes --requirepass ${REDIS_PASSWORD:-dev_password} 
    networks:
      - app_network
  
  minio:
    image: minio/minio:RELEASE.2025-05-24T17-08-30Z
    ports:
      - "9000:9000"
      - "9001:9001"
    volumes:
      - minio_data:/data
    environment:
      - MINIO_ROOT_USER=${MINIO_ACCESS_KEY:-minioadmin}
      - MINIO_ROOT_PASSWORD=${MINIO_SECRET_KEY:-minioadmin}
    command: server /data --console-address ":9001"  
    networks:
      - app_network

  pgadmin:
    image: dpage/pgadmin4:8.13
    ports:
      - "5050:80"
    volumes:
      - pgadmin_data:/var/lib/pgadmin
    environment:
      - PGADMIN_DEFAULT_EMAIL=${PGADMIN_EMAIL:-admin@admin.com}
      - PGADMIN_DEFAULT_PASSWORD=${PGADMIN_PASSWORD:-admin}
      - PGADMIN_CONFIG_SERVER_MODE=False
      - PGADMIN_CONFIG_MASTER_PASSWORD_REQUIRED=False
      - PGADMIN_CONFIG_CONSOLE_LOG_LEVEL=40
      - GUNICORN_ACCESS_LOGFILE=/dev/null
    depends_on:
      - db
    networks:
      - app_network
  
  createbuckets:
    image: minio/minio:RELEASE.2025-05-24T17-08-30Z
    depends_on:
      - minio
    entrypoint: >
      /bin/sh -c "
      sleep 5;
      /usr/bin/mc config host add myminio http://minio:9000 ${MINIO_ACCESS_KEY:-minioadmin} ${MINIO_SECRET_KEY:-minioadmin};
      /usr/bin/mc mb myminio/${MINIO_BUCKET:-grading-files} --ignore-existing;
      /usr/bin/mc policy set download myminio/${MINIO_BUCKET:-grading-files};
      exit 0;
      "
    networks:
      - app_network

networks:
  app_network:

volumes:
  redis_data:
  postgres_data:
<<<<<<< HEAD
  minio_data:
=======
  minio_data:
  pgadmin_data: 
>>>>>>> fd9b6b1f
<|MERGE_RESOLUTION|>--- conflicted
+++ resolved
@@ -39,11 +39,7 @@
     volumes:
       - .:/app
       - /app/node_modules
-<<<<<<< HEAD
-      - /app/prisma/client  
-=======
     command: npx react-router dev --host 0.0.0.0
->>>>>>> fd9b6b1f
     depends_on:
       db:
         condition: service_healthy  
@@ -135,9 +131,5 @@
 volumes:
   redis_data:
   postgres_data:
-<<<<<<< HEAD
   minio_data:
-=======
-  minio_data:
-  pgadmin_data: 
->>>>>>> fd9b6b1f
+  pgadmin_data: 