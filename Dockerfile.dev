--- conflicted
+++ resolved
@@ -16,8 +16,4 @@
 
 EXPOSE 3000
 
-<<<<<<< HEAD
-CMD ["sh", "-c", "npx prisma migrate deploy && npx remix vite:dev --host 0.0.0.0"]
-=======
-CMD ["npx", "react-router", "dev"]
->>>>>>> fd9b6b1f
+CMD ["npx", "react-router", "dev"]